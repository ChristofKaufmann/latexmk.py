--- conflicted
+++ resolved
@@ -5,37 +5,40 @@
     latexmake
     ~~~~~~~~~
 
-    Python module for latexmk.py which completely automates
-    the process of generating a LaTeX document.
-
-<<<<<<< HEAD
+    Python module for latexmake which completely automates the process of
+    generating a LaTeX document.
+
     :copyright: (c) 2012-2013 by Marc Schlaich and Jan Kanis
     :license: GPL version 3 or later, see LICENSE for more details.
-=======
-    :copyright: (c) 2013 by Marc Schlaich
-    :license: MIT, see LICENSE for more details.
->>>>>>> 97ee0731
 '''
+
+'''
+This program is free software: you can redistribute it and/or modify
+it under the terms of the GNU General Public License as published by
+the Free Software Foundation, either version 3 of the License, or
+(at your option) any later version.
+
+This program is distributed in the hope that it will be useful,
+but WITHOUT ANY WARRANTY; without even the implied warranty of
+MERCHANTABILITY or FITNESS FOR A PARTICULAR PURPOSE.  See the
+GNU General Public License for more details.
+
+You should have received a copy of the GNU General Public License
+along with this program.  If not, see <http://www.gnu.org/licenses/>.
+'''
+
 
 from os import path
 from io import open
 from collections import defaultdict
 from itertools import chain
-<<<<<<< HEAD
-=======
-from optparse import OptionParser
->>>>>>> 97ee0731
 from subprocess import Popen, call
 from textwrap import dedent
 from hashlib import sha256
 
-<<<<<<< HEAD
 import argparse
 import subprocess
 import errno
-=======
-import codecs
->>>>>>> 97ee0731
 import filecmp
 import fnmatch
 import logging
@@ -63,11 +66,7 @@
 
 __author__ = 'Marc Schlaich'
 __version__ = '0.5dev'
-<<<<<<< HEAD
 __license__ = 'GPL3+'
-=======
-__license__ = 'MIT'
->>>>>>> 97ee0731
 
 
 BIB_PATTERN = re.compile(r'\\bibdata\{(.*)\}')
@@ -235,15 +234,10 @@
 
             error = '\n'.join(
                 [error.replace('\r', '').strip() for error
-<<<<<<< HEAD
-                in chain(*errors) if error.strip()]
+                 in chain(*errors) if error.strip()]
             )
             
             self.log.error(error)
-=======
-                 in chain(*errors) if error.strip()]
-            ))
->>>>>>> 97ee0731
 
             self.log.error('! See "%s.log" for details.' % self.project_name)
 
@@ -287,7 +281,6 @@
         cmd.append('{}.tex'.format(self.project_name))
         self.log.debug('Running '+' '.join(cmd))
 
-<<<<<<< HEAD
         # Not all relevant errors end up in the log, so we parse stderr. See 
         # the definition of LATEX_RERUN_PATTERN for details. 
         try:
@@ -297,13 +290,8 @@
             _fatal_error(NO_LATEX_ERROR % self.latex_cmd, error=e)
 
         self.latex_run_counter += 1
+
         return self.check_errors()
-=======
-        fname = '%s.log' % self.project_name
-        with codecs.open(fname, 'r', 'utf-8', 'replace') as fobj:
-            self.out = fobj.read()
-        self.check_errors()
->>>>>>> 97ee0731
 
     def bibtex_run(self):
         '''
@@ -379,7 +367,6 @@
                     'specific application!' % ext
                 )
         else:
-<<<<<<< HEAD
             try:
                 # xdg-open works on most Linuxes, open on OSX
                 cmd = 'open' if sys.platform == 'darwin' else 'xdg-open'
@@ -387,12 +374,6 @@
             except OSError as e:
                 self.log.error('Preview-Error: opening previewer failed with '
                     'the following message:\n' + str(e))
-=======
-            self.log.error(
-                'Preview-Error: Preview function is currently not '
-                'supported on Linux.'
-            )
->>>>>>> 97ee0731
 
     def need_latex_rerun(self):
         '''
@@ -465,7 +446,6 @@
             self.log.info(msg)
             if self.opt.notify:
                 notify(msg, icon='face-smile')
-
 
 class PollEvent (object):
     def __init__(self, path, mask):
@@ -637,7 +617,6 @@
 class LatexMkError (Exception):
     pass
 
-<<<<<<< HEAD
 
 class NotifyHandler (logging.Handler):
     '''
@@ -719,8 +698,6 @@
         notify2.Notification(sum, msg, icon=icon).show()
 
 
-=======
->>>>>>> 97ee0731
 def _count_citations(aux_file):
     '''
     Counts the citations in an aux-file.
@@ -743,14 +720,14 @@
     Set up "argparse" and pass the options to
     a new instance of L{LatexMaker}.
     '''
-<<<<<<< HEAD
-
-    # Read description from doc. Add a space because argparse removes empty 
-    # trailing lines from the description. 
-    doc_text = dedent(__doc__.split('\n#', 1)[0]) + ' '
-
-    parser = argparse.ArgumentParser(description=doc_text, formatter_class=
-                              argparse.RawDescriptionHelpFormatter)
+
+    # Read description from doc, inserting the version number. Add a space
+    # because argparse removes empty trailing lines from the description.
+    doctext1, *doctext2 = dedent(__doc__).partition('\n:copyright:')
+    doctext = ''.join([doctext1, '\n:version: {}'.format(__version__)] + doctext2) + ' '
+
+    parser = argparse.ArgumentParser(description=doctext,
+                          formatter_class=argparse.RawDescriptionHelpFormatter)
     parser.add_argument('filename', default=None, nargs='?', 
                       help='''input filename. If omitted the current directory
                             will be searched for a single *.tex file. Specify 
@@ -760,21 +737,6 @@
                       help='''The .tex file to watch. Same as the program's 
                           first argument.''')
     parser.add_argument('-c', '--clean',
-=======
-    prog = 'latexmk.py'
-    version = __version__
-    usage = '%prog [options] [filename]'
-
-    # Read description from doc
-    doc_text = ''
-    for line in __doc__.splitlines():
-        if line.find('#') == 0:
-            break
-        doc_text += '  %s\n' % line
-
-    parser = OptionParser(prog=prog, usage=usage, version=version)
-    parser.add_option('-c', '--clean',
->>>>>>> 97ee0731
                       action='store_true', dest='clean', default=False,
                       help='Clean all temporary files after converting.')
     parser.add_argument('-q', '--quiet',
@@ -888,6 +850,5 @@
         log.error('! Exiting...')
         sys.exit(1)
 
-
 if __name__ == '__main__':
     main()
#!/usr/bin/env python3

from __future__ import with_statement

from setuptools import setup


def get_version(fname='latexmake.py'):
    with open(fname) as f:
        for line in f:
            if line.startswith('__version__'):
                return eval(line.split('=')[-1])


def get_long_description():
    descr = []
    for fname in ('README.rst',):
        with open(fname) as f:
            descr.append(f.read())
    return '\n\n'.join(descr)


setup(
<<<<<<< HEAD
      name='latexmake',
      version='0.5dev',
      description=('Latexmake completely automates the process of '
                   'generating a LaTeX document.'),
      long_description=('Latexmk.py completely automates the process of '
                        'generating a LaTeX document. Given the source files '
                        'for a document, latexmk.py issues the appropriate '
                        'sequence of commands to generate a .dvi or .pdf '
                        'version of the document. Latexmk.py can also watch '
                        'source files for changes and rebuild automatically '
                        'when changes happen.'),
      author='Jan Kanis',
      author_email='jan.code@jankanis.nl',
      url='http://bitbucket.org/JanKanis/latexmake',
      license='GPLv3+',
      platforms='any',
      classifiers=['Development Status :: 4 - Beta',
                   'Intended Audience :: End Users/Desktop',
                   'License :: OSI Approved :: GNU General Public License v3 or later (GPLv3+)',
                   'Operating System :: OS Independent',
                   'Programming Language :: Python',
                   'Topic :: Printing',
                   'Topic :: Text Processing :: Markup :: LaTeX'],

      py_modules=['latexmake'],
      entry_points={'console_scripts': ['latexmake = latexmake:main']},
      )
=======
    name='latexmk.py',
    version=get_version(),
    description=('Latexmk.py completely automates the process of '
                 'generating a LaTeX document.'),
    long_description=get_long_description(),
    author='Marc Schlaich',
    author_email='marc.schlaich@googlemail.com',
    url='http://github.com/schlamar/latexmk.py',
    license='MIT',
    platforms='any',
    classifiers=['Development Status :: 4 - Beta',
                 'Intended Audience :: End Users/Desktop',
                 'License :: OSI Approved :: MIT License',
                 'Operating System :: OS Independent',
                 'Programming Language :: Python',
                 'Programming Language :: Python :: 2',
                 'Programming Language :: Python :: 3',
                 'Topic :: Printing',
                 'Topic :: Text Processing :: Markup :: LaTeX'],
    py_modules=['latexmake'],
    entry_points={'console_scripts': ['latexmk.py = latexmake:main']},
)
>>>>>>> 97ee0731
<|MERGE_RESOLUTION|>--- conflicted
+++ resolved
@@ -1,6 +1,4 @@
 #!/usr/bin/env python3
-
-from __future__ import with_statement
 
 from setuptools import setup
 
@@ -13,29 +11,19 @@
 
 
 def get_long_description():
-    descr = []
-    for fname in ('README.rst',):
-        with open(fname) as f:
-            descr.append(f.read())
-    return '\n\n'.join(descr)
+    with open('README.rst') as f:
+        return f.read()
 
 
 setup(
-<<<<<<< HEAD
       name='latexmake',
-      version='0.5dev',
+      version=get_version(),
       description=('Latexmake completely automates the process of '
                    'generating a LaTeX document.'),
-      long_description=('Latexmk.py completely automates the process of '
-                        'generating a LaTeX document. Given the source files '
-                        'for a document, latexmk.py issues the appropriate '
-                        'sequence of commands to generate a .dvi or .pdf '
-                        'version of the document. Latexmk.py can also watch '
-                        'source files for changes and rebuild automatically '
-                        'when changes happen.'),
+      long_description=get_long_description(),
       author='Jan Kanis',
       author_email='jan.code@jankanis.nl',
-      url='http://bitbucket.org/JanKanis/latexmake',
+      url='http://bitbucket.org/JanKanis/latexmake/',
       license='GPLv3+',
       platforms='any',
       classifiers=['Development Status :: 4 - Beta',
@@ -43,33 +31,10 @@
                    'License :: OSI Approved :: GNU General Public License v3 or later (GPLv3+)',
                    'Operating System :: OS Independent',
                    'Programming Language :: Python',
+                   'Programming Language :: Python :: 3',
                    'Topic :: Printing',
                    'Topic :: Text Processing :: Markup :: LaTeX'],
 
       py_modules=['latexmake'],
       entry_points={'console_scripts': ['latexmake = latexmake:main']},
-      )
-=======
-    name='latexmk.py',
-    version=get_version(),
-    description=('Latexmk.py completely automates the process of '
-                 'generating a LaTeX document.'),
-    long_description=get_long_description(),
-    author='Marc Schlaich',
-    author_email='marc.schlaich@googlemail.com',
-    url='http://github.com/schlamar/latexmk.py',
-    license='MIT',
-    platforms='any',
-    classifiers=['Development Status :: 4 - Beta',
-                 'Intended Audience :: End Users/Desktop',
-                 'License :: OSI Approved :: MIT License',
-                 'Operating System :: OS Independent',
-                 'Programming Language :: Python',
-                 'Programming Language :: Python :: 2',
-                 'Programming Language :: Python :: 3',
-                 'Topic :: Printing',
-                 'Topic :: Text Processing :: Markup :: LaTeX'],
-    py_modules=['latexmake'],
-    entry_points={'console_scripts': ['latexmk.py = latexmake:main']},
-)
->>>>>>> 97ee0731
+      )